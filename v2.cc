--- conflicted
+++ resolved
@@ -2,6 +2,7 @@
 The MIT License (MIT)
 
 Copyright (c) 2015 Dmitry "Dima" Korolev <dmitry.korolev@gmail.com>
+Copyright (c) 2015 Maxim Zhurovich <zhurovich@gmail.com>
 
 Permission is hereby granted, free of charge, to any person obtaining a copy
 of this software and associated documentation files (the "Software"), to deal
@@ -43,7 +44,9 @@
 DEFINE_int32(port, 3000, "Port to spawn the dashboard on.");
 DEFINE_string(route, "/", "The route to serve the dashboard on.");
 DEFINE_string(output_uri_prefix, "http://localhost", "The prefix for the URI-s output by the server.");
-DEFINE_bool(enable_graceful_shutdown, false, "Set to true if the binary is only spawned to generate cube/insights data.");
+DEFINE_bool(enable_graceful_shutdown,
+            false,
+            "Set to true if the binary is only spawned to generate cube/insights data.");
 
 using bricks::strings::Printf;
 using bricks::strings::ToLower;
@@ -396,25 +399,17 @@
             // map<FEATURE, map<FEATURE_COUNT_IN_SESSION, NUMBER_OF_SESSION_CONTAINING_THIS_COUNT>>
             std::map<std::string, std::map<size_t, size_t>> feature_stats;
 
-<<<<<<< HEAD
             // Populate all the sessions.
-=======
->>>>>>> 99941ba3
             const auto& accessor = yoda::Matrix<AggregatedSessionInfo>::Accessor(data);
             for (const auto& sessions_per_group : accessor.Cols()) {
               for (const auto& individual_session : sessions_per_group) {
                 sessions.resize(sessions.size() + 1);
                 CubeGeneratorInput::Session& output_session = sessions.back();
                 output_session.id = individual_session.sid;
-<<<<<<< HEAD
                 // Dedicated handling for the "number of seconds" dimension.
                 output_session.feature_count[TIME_DIMENSION_NAME] = individual_session.number_of_seconds;
                 ++feature_stats[TIME_DIMENSION_NAME][individual_session.number_of_seconds];
                 // Generic handling for all tracked dimensions.
-=======
-                output_session.feature_count[TIME_DIMENSION_NAME] = individual_session.number_of_seconds;
-                ++feature_stats[TIME_DIMENSION_NAME][individual_session.number_of_seconds];
->>>>>>> 99941ba3
                 for (const auto& feature_counter : individual_session.counters) {
                   const std::string& feature = feature_counter.first;
                   output_session.feature_count[feature] = feature_counter.second;
@@ -435,8 +430,7 @@
                 Bin first_bin("< " + std::to_string(a), a, Bin::RangeType::LESS);
                 time_dimension.bins.push_back(first_bin);
               }
-              Bin bin_range(
-                  std::to_string(a) + " - " + std::to_string(b), a, b, Bin::RangeType::INTERVAL);
+              Bin bin_range(std::to_string(a) + " - " + std::to_string(b), a, b, Bin::RangeType::INTERVAL);
               time_dimension.bins.push_back(bin_range);
               if (i == second_marks.size() - 2u) {
                 Bin last_bin("> " + std::to_string(b), b, Bin::RangeType::GREATER);
@@ -444,11 +438,7 @@
               }
             }
             dimensions.emplace_back(DEVICE_DIMENSION_NAME);
-<<<<<<< HEAD
             dimensions.back().bins.emplace_back(DEVICE_UNSPECIFIED_BIN_NAME);
-=======
-            dimensions.back().bins.emplace_back(NOT_SET_BIN_NAME);
->>>>>>> 99941ba3
 
             // Fill dimensions info in the response.
             for (const auto& cit : feature_stats) {
@@ -464,11 +454,7 @@
               if (dim_bin.second.empty()) {
                 assert(!dim_in_space);
                 Dimension dim(dim_bin.first);
-<<<<<<< HEAD
                 dim.bins.emplace_back(NONE_BIN_NAME);
-=======
-                dim.bins.emplace_back(NOT_SET_BIN_NAME);
->>>>>>> 99941ba3
                 dim.SmartCreateBins(cit.second);
                 dimensions.push_back(dim);
               } else {
@@ -673,12 +659,14 @@
   std::atomic_bool graceful_shutdown(false);
 
   if (FLAGS_enable_graceful_shutdown) {
-    HTTP(FLAGS_port).Register(FLAGS_route + "graceful_wait", [&done_processing_stdin, &total_stream_entries, &listener](Request r) {
+    HTTP(FLAGS_port).Register(FLAGS_route + "graceful_wait",
+                              [&done_processing_stdin, &total_stream_entries, &listener](Request r) {
       while (!done_processing_stdin) {
         const size_t total = total_stream_entries;
         const size_t processed = listener.total_processed_entries;
         if (total) {
-          std::cerr << processed * 100 / total << "% (" << processed << " / " << total << ") entries processed.\n";
+          std::cerr << processed * 100 / total << "% (" << processed << " / " << total
+                    << ") entries processed.\n";
         } else {
           std::cerr << "Not done receiving entries from standard input.\n";
         }
@@ -693,13 +681,13 @@
     });
   }
 
-
   // Read from standard input forever.
   // The rest of the logic is handled asynchronously, by the corresponding listeners.
   total_stream_entries =
-    BlockingParseLogEventsAndInjectIdleEventsFromStandardInput<MidichloriansEvent,
-                                                               MidichloriansEventWithTimestamp>(
-      raw, db, FLAGS_port, FLAGS_route) + 1;
+      BlockingParseLogEventsAndInjectIdleEventsFromStandardInput<MidichloriansEvent,
+                                                                 MidichloriansEventWithTimestamp>(
+          raw, db, FLAGS_port, FLAGS_route) +
+      1;
 
   if (FLAGS_enable_graceful_shutdown) {
     while (listener.total_processed_entries != total_stream_entries) {
@@ -707,7 +695,8 @@
     }
     done_processing_stdin = true;
     scope.Join();
-    while (!graceful_shutdown) {  // `curl` "/graceful_shutdown" to stop.
+    // `curl` "/graceful_shutdown" to stop.
+    while (!graceful_shutdown) {
       ;  // Spin lock.
     }
     return 0;
@@ -716,7 +705,7 @@
     // For non-production code, print an explanatory message before terminating.
     // Not terminating would be a bad idea, since it sure will break production one day. -- D.K.
     std::cerr << "Note: This binary is designed to run forever, and/or be restarted in an infinite loop.\n";
-    std::cerr << "In test mode, to run against a small subset of data, consider `tail -f`-ing the input file,\n";
+    std::cerr << "In test mode, to run against a small subset of data, consider `tail -n +1 -f input.txt`,\n";
     std::cerr << "or using the `--graceful_shutdown=true` mode, see `./run.sh` for more details.\n";
     return -1;
   }
